--- conflicted
+++ resolved
@@ -461,10 +461,6 @@
 mkInterval (Augmented 1) 1 = basis_A1
 mkInterval (Diminished 1) 2 = basis_d2
 
-<<<<<<< HEAD
-=======
--- mkInterval (Diminished 1) 2 = basis_d2
->>>>>>> c6780705
 mkInterval Minor 2 = basis_d2 ^+^ basis_A1
 mkInterval Major 2 = (mkInterval Minor 2) ^+^ basis_A1
 mkInterval (Augmented 1) 2 = (mkInterval Major 2) ^+^ basis_A1
@@ -602,29 +598,6 @@
 doublyDiminished :: Number -> Interval
 doublyDiminished = mkInterval (Diminished 2)
 
-<<<<<<< HEAD
-
-invertDiatonic :: Num a => a -> a
-invertDiatonic d  = 7  - d
-
-invertChromatic :: Num a => a -> a
-invertChromatic c = 12 - c
-
-negateInterval :: Interval -> Interval
-negateInterval (Interval (a, d)) = Interval (-a, -d)
-
-addInterval :: Interval -> Interval -> Interval
-addInterval (Interval (a1, d1)) (Interval (a2, d2)) = Interval (a1 + a2, d1 + d2)
-
-stackInterval :: Integer -> Interval -> Interval
-stackInterval n a | n >= 0    = mconcat $ replicate (fromIntegral n) a
-                  | otherwise = negate $ stackInterval (negate n) a
-
-intervalDiff :: Interval -> Int
-intervalDiff (Interval (c, d)) = c - diatonicToChromatic d
-
-=======
->>>>>>> c6780705
 {-
 
 Prelude Music.Prelude> separate (2*^_P8+m3)
